--- conflicted
+++ resolved
@@ -68,19 +68,6 @@
             if optionName == "--temporal":
                 self.temporal = True
             index += 1
-<<<<<<< HEAD
-        
-    def set_defaults_for_graph(self, graph):
-        if (self.limit == 0):
-            self.limit = len(graph.edges) / 2
-        if (self.maxSize == 0):
-            self.maxSize = len(graph.edges) / 2
-        if (self.iterations == 0):
-            self.iterations = len(graph.edges)
-
-    def set_parameters_from_kwargs(self, **kwargs):
-        self.__dict__.update(kwargs)
-=======
     
     def print(self):
         print("Parameters:")
@@ -99,4 +86,13 @@
         print("  Write Instances: " + str(self.writeInstances))
         print("  Temporal: " + str(self.temporal) + "\n")
         
->>>>>>> 44f68d8c
+    def set_defaults_for_graph(self, graph):
+        if (self.limit == 0):
+            self.limit = len(graph.edges) / 2
+        if (self.maxSize == 0):
+            self.maxSize = len(graph.edges) / 2
+        if (self.iterations == 0):
+            self.iterations = len(graph.edges)
+
+    def set_parameters_from_kwargs(self, **kwargs):
+        self.__dict__.update(kwargs)